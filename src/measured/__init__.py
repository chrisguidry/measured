"""
The goal of the `measured` library is to provide a sound foundation for recording and
converting physical quantities, while maintaining the integrity of their units and
dimensions.

While it aims to be the fastest library of its kind, automatically tracking the units
and dimensions of quantities introduces significant overhead.  You can use `measured`
for applications where the accuracy of the units is more important than raw numerical
computing speed.

The value classes of `measured` should generally be treated as immutable.  Rather than
setting the `magnitude` of a [`Quantity`][measured.Quantity], consider instantiating a
new one, or performing arithmetic on an existing one to produce new values.  Instances
of [`Dimension`][measured.Dimension], [`Prefix`][measured.Prefix], and
[`Unit`][measured.Unit] are always singletons within a Python process.

For more background on the approach taken by this library, please see the material on
[quantity calculus][1] and [dimensional analysis][2].  `measured` uses the terms
"dimension", "unit", "prefix", and "quantity" in the same way.


[1]: https://en.wikipedia.org/wiki/Quantity_calculus

[2]: https://en.wikipedia.org/wiki/Dimensional_analysis


Examples:

    >>> from measured.si import Meter, Second
    >>> distance = 10 * Meter
    >>> time = 2 * Second
    >>> speed = distance / time
    >>> assert speed == 5 * Meter / Second

Attributes: Fundamental dimensions

    Number (Dimension): the basis of [counting and measuring][1], used to define
        [dimensionless quantities][2]

        [1]: https://en.wikipedia.org/wiki/Number

        [2]: https://en.wikipedia.org/wiki/Dimensionless_quantity

    Length (Dimension): [distance][1] or extent through space

        [1]: https://en.wikipedia.org/wiki/Length

    Time (Dimension): [what clocks read][1], the intervals between events

        [1]: https://en.wikipedia.org/wiki/Time

    Mass (Dimension): how much [matter][1] is in a physical body

        [1]: https://en.wikipedia.org/wiki/Mass

    Current (Dimension): the net rate of [flow of electrical charge][1] through a
        conductor

        [1]: https://en.wikipedia.org/wiki/Electric_current

    Temperature (Dimension): the average amount of [kinetic energy][1] in a system

        [1]: https://en.wikipedia.org/wiki/Temperature

    AmountOfSubstance (Dimension): how many [elementary entities][1] are in an object

        [1]: https://en.wikipedia.org/wiki/Mole_(unit)

    LuminousIntensity (Dimension): how strong a [light source][1] is over a volume

        [1]: https://en.wikipedia.org/wiki/Luminous_intensity

    Information (Dimension): how much [entropy][1] is present in a random variable

        [1]: https://en.wikipedia.org/wiki/Information#Information_theory

Attributes: Derived dimensions

    Area (Dimension):

    Volume (Dimension):

    PlaneAngle (Dimension):

    SolidAngle (Dimension):

    Speed (Dimension):

    Acceleration (Dimension):

    Jerk (Dimension):

    Snap (Dimension):

    Crackle (Dimension):

    Pop (Dimension):

    Frequency (Dimension):

    Force (Dimension):

    Energy (Dimension):

    Power (Dimension):

    Charge (Dimension):

    Potential (Dimension):

    Capacitance (Dimension):

    Resistance (Dimension):

    Conductance (Dimension):

    Inductance (Dimension):

    MagneticFlux (Dimension):

    MagneticBField (Dimension):

    LuminousFlux (Dimension):

    Illuminance (Dimension):

    RadioactiveDose (Dimension):

    Catalysis (Dimension):



Attributes: Base Prefixes

    IdentityPrefix (Prefix): represents the number 1, expressed as the prefix 0⁰


Attributes: Base Units

    One (Unit): represents the number 1, expressed as a unit of dimension `Number`

"""

import functools
from collections import defaultdict
from functools import lru_cache, total_ordering
from importlib.metadata import version
from math import log
from typing import (
    Any,
    Callable,
    ClassVar,
    Dict,
    Generator,
    Iterable,
    List,
    Mapping,
    Optional,
    Set,
    Tuple,
    Union,
    cast,
    overload,
)

from .formatting import superscript

try:
    from icecream import ic
except ImportError:  # pragma: no cover
    ic = lambda *a: None if not a else (a[0] if len(a) == 1 else a)  # noqa


__version__ = version("measured")

NUMERIC_CLASSES = (int, float)
Numeric = Union[int, float]


class FractionalDimensionError(ValueError):
    """Raised when computing the nth root of a Dimension, Prefix, or Unit would result
    in a non-integer dimesion"""

    def __init__(self, degree: int, value: Union["Dimension", "Prefix", "Unit"]):
        super().__init__(
            f"Taking the root of degree {degree} of {value} would "
            "result in a fractional exponent"
        )


class Dimension:
    """Dimension represents the kind of physical quantity being measured.

    Unless you're doing something really cool, you probably won't instantiate new
    dimensions directly.  Instead, you'll import the base dimensions and combine them
    through multiplication, division, or exponentation.

    Attributes:
        name (Optional[str]): The name of this dimension, which may not be set in the
            case of complex dimensions

        symbol (Optional[str]): The conventional [dimensional
            analysis](https://en.wikipedia.org/wiki/Dimensional_analysis#Definition)
            symbol of this dimension

        exponents (Tuple[int, ...]): The exponents that define this dimension in terms
            of the fundamental dimensions

    Examples:

        >>> from measured import (
        ...     Number,
        ...     Length,
        ...     Time,
        ...     Mass,
        ...     Current,
        ...     Temperature,
        ...     AmountOfSubstance,
        ...     LuminousIntensity,
        ...     Information
        ... )
        >>> Length.symbol
        'L'
        >>> Length.name
        'length'

        These dimensions form the basis for more complex dimensions, which can be
        produced through multiplication, exponentation, and division.

        >>> from measured import Area, Volume, Frequency, Speed
        >>> assert Area == Length * Length
        >>> assert Volume == Length**3
        >>> assert Speed == Length / Time
        >>> assert Frequency == Number / Time

        `measured` maintains `Dimension` instances as singletons within a single
        process, so they can be used in both equality and identity tests.

        >>> assert Volume is Length**3

        Dimensions are hashable and may be used as keys in dictionaries.

        >>> lookup = {Volume: 'spacious'}
        >>> lookup[Volume]
        'spacious'

        Dimensions can be serialized in a number of ways, preserving their identity.

        >>> import pickle
        >>> assert pickle.loads(pickle.dumps(Volume)) is Volume

        >>> import json
        >>> from measured.json import MeasuredJSONEncoder, MeasuredJSONDecoder
        >>> json.dumps(Length, cls=MeasuredJSONEncoder)
        '{"__measured__": "Dimension", "name": "length", "symbol": "L", ...}'

        While using `measured`'s [JSON codecs](../serialization), Dimensions may be
        deserialized directly from that JSON representation.

        >>> encoded = json.dumps(Length, cls=MeasuredJSONEncoder)
        >>> json.loads(encoded, cls=MeasuredJSONDecoder)
        Dimension(exponents=(0, 1, 0, 0, 0, 0, 0, 0, 0, 0), name='length', symbol='L')

        With measured's JSON codecs installed, you can omit passing the encoder and
        decoder.

        >>> from measured.json import codecs_installed
        >>> with codecs_installed():
        ...     assert json.loads(json.dumps(Volume)) is Volume
    """

    _known: ClassVar[Dict[Tuple[int, ...], "Dimension"]] = {}
    _initialized: bool

    _fundamental: ClassVar[List["Dimension"]] = []
    _by_name: ClassVar[Dict[str, "Dimension"]] = {}

    __slots__ = ("_initialized", "exponents", "name", "symbol")

    exponents: Tuple[int, ...]
    name: Optional[str]
    symbol: Optional[str]

    def __new__(
        cls,
        exponents: Tuple[int, ...],
        name: Optional[str] = None,
        symbol: Optional[str] = None,
    ) -> "Dimension":
        if exponents in cls._known:
            return cls._known[exponents]

        self = super().__new__(cls)
        self._initialized = False
        cls._known[exponents] = self
        return self

    def __init__(
        self,
        exponents: Tuple[int, ...],
        name: Optional[str] = None,
        symbol: Optional[str] = None,
    ) -> None:
        if self._initialized:
            return

        self.exponents = exponents
        self.name = name
        self.symbol = symbol
        self._initialized = True

        if name:
            self._by_name[name] = self

    @classmethod
    def fundamental(cls) -> Iterable["Dimension"]:
        """Returns the registered fundamental dimensions

        Fundamental dimensions are not derived from other dimensions, and they will
        always have an `exponents` tuple with a single `1`, like `[0, 0, 1, 0, 0...]`
        (except for `Number`, which is all `0`s).

        The fundamental dimensions are those defined directly using
        [`Dimension.define`][measured.Dimension.define], like those provided by
        `measured`.  The length and order of these Dimensions is also the length and
        order of each Dimensions `exponents` tuple.
        """
        return list(cls._fundamental)

    @classmethod
    def define(cls, name: str, symbol: str) -> "Dimension":
        """Defines a new fundamental Dimension

        Used by `measured` itself to define the fundamental Dimensions.  You may define
        additional dimensions, but be aware that doing so will change the cardinality of
        the `exponents` tuple for _all_ defined Dimensions.
        """
        index = len(cls._fundamental)
        if index == 0:
            # the first dimension must be Number, with an exponent of zero (identity)
            exponents = tuple([0])
        else:
            # other dimensions start with their exponent at one, and all others zero
            exponents = tuple(([0] * index) + [1])

        dimension = cls(exponents, name=name, symbol=symbol)

        # resize the keys for all previously known dimensions to account
        # for this new fundamental dimension
        for previous in list(cls._known.values()):
            del cls._known[previous.exponents]
            previous.exponents += (0,)
            cls._known[previous.exponents] = previous

        cls._fundamental.append(dimension)

        return dimension

    @classmethod
    def derive(
        cls, dimension: "Dimension", name: str, symbol: Optional[str] = None
    ) -> "Dimension":
        """Registers a new named dimension derived from other dimension"""
        dimension.name = name
        dimension.symbol = symbol or str(dimension)
        cls._by_name[name] = dimension
        return dimension

    def unit(self, name: str, symbol: str) -> "Unit":
        """Define a new unit of this dimension"""
        return Unit.define(self, name, symbol)

    # Pickle support

    def __getnewargs_ex__(self) -> Tuple[Tuple[Tuple[int, ...]], Dict[str, Any]]:
        return (self.exponents,), {}

    # JSON support

    def __json__(self) -> Dict[str, Any]:
        return {
            "name": self.name,
            "symbol": self.symbol,
            "exponents": list(self.exponents),
        }

    @classmethod
    def __from_json__(cls, json_object: Dict[str, Any]) -> "Dimension":
        return Dimension(tuple(json_object["exponents"]))

    # Pydantic support

    @classmethod
    def __get_validators__(
        cls,
    ) -> Generator[Callable[[Union[str, "Dimension"]], "Dimension"], None, None]:
        yield cls.validate

    @classmethod
    def validate(cls, value: Union[str, "Dimension"]) -> "Dimension":
        if isinstance(value, str):
            if value not in cls._by_name:
                raise ValueError(f"{value!r} is not a named Dimension")

            return cls._by_name[value]

        if isinstance(value, Dimension):
            return value

        raise ValueError(f"No conversion from {value!r} to Dimension")

    def __repr__(self) -> str:
        return (
            "Dimension("
            f"exponents={self.exponents!r}, "
            f"name={self.name!r}, symbol={self.symbol!r}"
            ")"
        )

    def __str__(self) -> str:
        if self.symbol:
            return self.symbol

        return (
            "⋅".join(
                f"{dimension.symbol}{superscript(self.exponents[i])}"
                for i, dimension in enumerate(self._fundamental)
                if self.exponents[i] != 0
            )
            or "?"
        )

    # https://en.wikipedia.org/wiki/Dimensional_analysis#Dimensional_homogeneity
    #
    # Only commensurable quantities (physical quantities having the same dimension)
    # may be compared, equated, added, or subtracted.

    def __add__(self, other: "Dimension") -> "Dimension":
        if self is not other:
            return NotImplemented

        return self

    def __sub__(self, other: "Dimension") -> "Dimension":
        if self is not other:
            return NotImplemented

        return self

    # https://en.wikipedia.org/wiki/Dimensional_analysis#Dimensional_homogeneity
    #
    # The dimensions form an [abelian
    # group](https://en.wikipedia.org/wiki/Abelian_group) under multiplication, so:
    # One may take ratios of incommensurable quantities (quantities with different
    # dimensions), and multiply or divide them.

    @staticmethod
    @lru_cache(maxsize=None)
    def _multiply(self: "Dimension", other: "Dimension") -> "Dimension":
        return Dimension(tuple(s + o for s, o in zip(self.exponents, other.exponents)))

    def __mul__(self, other: "Dimension") -> "Dimension":
        if not isinstance(other, Dimension):
            return NotImplemented

        return Dimension._multiply(self, other)

    @staticmethod
    @lru_cache(maxsize=None)
    def _divide(self: "Dimension", other: "Dimension") -> "Dimension":
        return Dimension(tuple(s - o for s, o in zip(self.exponents, other.exponents)))

    def __truediv__(self, other: "Dimension") -> "Dimension":
        if not isinstance(other, Dimension):
            return NotImplemented

        return Dimension._divide(self, other)

    def __pow__(self, power: int) -> "Dimension":
        if not isinstance(power, int):
            return NotImplemented

        return Dimension(tuple(s * power for s in self.exponents))

    def root(self, degree: int) -> "Dimension":
        """Returns the nth root of this Dimension"""
        if not isinstance(degree, int):
            raise TypeError(f"degree should be an integer, not {type(degree)}")

        if degree == 0:
            return Number

        if any(s // degree != s / degree for s in self.exponents):
            raise FractionalDimensionError(degree, self)

        return Dimension(tuple(s // degree for s in self.exponents))

    @functools.lru_cache(maxsize=None)
    def as_ratio(self) -> Tuple["Dimension", "Dimension"]:
        """Returns this dimension, split into a numerator and denominator"""
        numerator = tuple(e if e >= 0 else 0 for e in self.exponents)
        denominator = tuple(-e if e < 0 else 0 for e in self.exponents)
        return Dimension(numerator), Dimension(denominator)

    def is_factor(self, other: "Dimension") -> bool:
        """Returns true if this dimension is a factor of the other dimension"""
        if self is other or self is Number:
            return True

        exponents = [
            i
            for i, (mine, theirs) in enumerate(zip(self.exponents, other.exponents))
            if (theirs and mine) and theirs >= mine
        ]
        return bool(exponents)


class Prefix:
    """Prefixes scale a [`Unit`][measured.Unit] up or down by a constant factor.

    Prefixes are defined in systems of factors with a common integer base, and
    successive positive and/or negative exponents, like the SI system of prefixes using
    base 10 (micro, milli, kilo, mega, etc) or the IEC system of binary prefixes (kibi,
    mebi, gibi, etc).

    Attributes:

        base (int): The base of the system, like `10` for the SI system
        exponent (int | float): The exponent that the base is raised to

    Examples:

        Prefixes have a base and an exponent:

        >>> from measured.si import Milli, Kilo
        >>> Milli.symbol, Milli.base, Milli.exponent
        ('m', 10, -3)
        >>> Kilo.symbol, Kilo.base, Kilo.exponent
        ('k', 10, 3)

        Prefixes can be multiplied by numbers, Prefixes, and Units:

        >>> from measured.si import Kilo, Mega, Meter
        >>> assert 1 * Kilo * Meter == 1000 * Meter
        >>> assert 1 * (Kilo * Kilo * Meter) == 1 * Mega * Meter

        Prefixes can be divided by Prefixes and other prefixed units:

        >>> from measured.si import Kilo, Mega, Meter, Second
        >>> assert (1 * Mega * Meter) / (1 * Kilo * Second) == 1000 * Meter / Second

        Prefixes can be raised to an exponent:

        >>> from measured.si import Kilo, Mega, Meter
        >>> assert (2 * Kilo * Meter)**2 == 4 * Mega * Meter**2

        Prefixes can translate between bases, although be careful with the loss of
        precision during this conversion:

        >>> from measured.si import Kilo
        >>> from measured.iec import Mebi, Bit
        >>> assert 1 * Mebi * Bit == 1048.576 * Kilo * Bit

    """

    _known: ClassVar[Dict[Tuple[int, Numeric], "Prefix"]] = {}
    _initialized: bool

    _by_name: ClassVar[Dict[str, "Prefix"]] = {}
    _by_symbol: ClassVar[Dict[str, "Prefix"]] = {}

    __slots__ = ("_initialized", "base", "exponent", "name", "symbol")

    base: int
    exponent: Numeric
    name: Optional[str]
    symbol: Optional[str]

    def __new__(
        cls,
        base: int,
        exponent: Numeric,
        name: Optional[str] = None,
        symbol: Optional[str] = None,
    ) -> "Prefix":
        key = (base, exponent)
        if key in cls._known:
            return cls._known[key]

        self = super().__new__(cls)
        self._initialized = False
        cls._known[key] = self
        return self

    def __init__(
        self,
        base: int,
        exponent: Numeric,
        name: Optional[str] = None,
        symbol: Optional[str] = None,
    ) -> None:
        if self._initialized:
            return

        self.base = base
        self.exponent = exponent
        self.name = name
        self.symbol = symbol
        self._initialized = True

        if name:
            self._by_name[name] = self
        if symbol:
            self._by_symbol[symbol] = self

    # Pickle support

    def __getnewargs_ex__(self) -> Tuple[Tuple[int, Numeric], Dict[str, Any]]:
        return (self.base, self.exponent), {}

    # JSON support

    def __json__(self) -> Dict[str, Any]:
        return {
            "base": self.base,
            "exponent": self.exponent,
            "name": self.name,
            "symbol": self.symbol,
        }

    @classmethod
    def __from_json__(cls, json_object: Dict[str, Any]) -> "Prefix":
        return Prefix(json_object["base"], json_object["exponent"])

    # Pydantic support

    @classmethod
    def __get_validators__(
        cls,
    ) -> Generator[Callable[[Union[str, "Prefix"]], "Prefix"], None, None]:
        yield cls.validate

    @classmethod
    def resolve_symbol(cls, symbol: str) -> "Prefix":
        """Returns the Prefix with the given symbol"""
        return cls._by_symbol[symbol]

    @classmethod
    def validate(cls, value: Union[str, "Prefix"]) -> "Prefix":
        if isinstance(value, str):
            if value not in cls._by_name:
                raise ValueError(f"{value!r} is not a named Prefix")

            return cls._by_name[value]

        if isinstance(value, Prefix):
            return value

        raise ValueError(f"No conversion from {value!r} to Prefix")

    def __repr__(self) -> str:
        return f"Prefix(base={self.base!r}, exponent={self.exponent!r})"

    def __str__(self) -> str:
        if self.symbol:
            return self.symbol
        if self.exponent == 0:
            return ""
        return f"{self.base}{superscript(self.exponent)}"

    def quantify(self) -> Numeric:
        return cast(Numeric, self.base**self.exponent)

    @overload
    def __mul__(self, other: "Prefix") -> "Prefix":
        ...  # pragma: no cover

    @overload
    def __mul__(self, other: "Unit") -> "Unit":
        ...  # pragma: no cover

    @overload
    def __mul__(self, other: Numeric) -> "Quantity":
        ...  # pragma: no cover

    def __mul__(
        self, other: Union["Prefix", "Unit", Numeric]
    ) -> Union["Prefix", "Unit", "Quantity"]:
        if isinstance(other, Prefix):
            if other.base == 0:
                return self
            elif self.base == 0:
                return other
            elif other.base == self.base:
                return Prefix(self.base, self.exponent + other.exponent)

            base, exponent = self.base, self.exponent
            exponent += other.exponent * (log(other.base) / log(self.base))

            return Prefix(base, exponent)

        if isinstance(other, Unit):
            return other.scale(self)

        if isinstance(other, NUMERIC_CLASSES):
            return (other * One) * self.quantify()

        return NotImplemented

    __rmul__ = __mul__

    def __truediv__(self, other: "Prefix") -> "Prefix":
        if not isinstance(other, Prefix):
            return NotImplemented

        if other.base == 0:
            return self
        elif self.base == 0:
            return Prefix(other.base, -other.exponent)
        elif other.base == self.base:
            return Prefix(self.base, self.exponent - other.exponent)

        base, exponent = self.base, self.exponent
        exponent -= other.exponent * (log(other.base) / log(self.base))

        return Prefix(base, exponent)

    def __pow__(self, power: int) -> "Prefix":
        return Prefix(self.base, self.exponent * power)

    def root(self, degree: int) -> "Prefix":
        """Returns the nth root of this Prefix"""
        if not isinstance(degree, int):
            raise TypeError(f"degree should be an integer, not {type(degree)}")

        if degree == 0:
            return IdentityPrefix

        if self.exponent // degree != self.exponent / degree:
            raise FractionalDimensionError(degree, self)

        return Prefix(self.base, int(self.exponent // degree))


class Unit:
    """Unit is a predetermined reference amount or definition for a measurable quantity

    `measured` includes a number of well-known units, and additional contributions are
    always welcome.  The SI system of units is covered in the [`measured.si`](../si)
    package.

    Attributes:

        name (Optional[str]): the name of this unit, which may not be set in the case
            of complex derived units

        symbol (Optional[str]): the symbol of this unit, which may not be set in the
            case of complex derived units

        prefix (Prefix): the prefix to multiply this unit by (`IdentityPrefix` for
            unprefixed units)

        factors (Mapping["Unit", int]): a mapping of the base units and their powers
            that make up a compound unit, or `{self: 1}` for base units

    Examples:

        >>> from measured import Length, Time, Speed
        >>> from measured.si import Meter, Second
        >>> Meter.name, Meter.symbol
        ('meter', 'm')

        >>> meter_per_second = Meter / Second
        >>> assert meter_per_second.dimension is Speed
        >>> assert meter_per_second.dimension is Length / Time
        >>> meter_per_second.name, meter_per_second.symbol
        (None, None)

        >>> back_to_meter = (meter_per_second * Second)
        >>> back_to_meter.name, back_to_meter.symbol
        ('meter', 'm')

        >>> assert Meter.factors == {Meter: 1}
        >>> assert Second.factors == {Second: 1}
        >>> assert meter_per_second.factors == {Meter: 1, Second: -1}


        [`Unit`][measured.Unit] values define format specifiers to control how they are
        formatted as strings:

        >>> from measured.si import Meter, Second
        >>> str(Meter / Second)
        'm⋅s⁻¹'
        >>> f"{Meter / Second}"
        'm⋅s⁻¹'
        >>> f"{Meter**2 / Second**2}"
        'm²⋅s⁻²'

        The `/` format specifier presents the unit as a ratio:

        >>> f"{Meter / Second:/}"
        'm/s'
        >>> f"{Meter**2/Second:/}"
        'm²/s'
        >>> f"{Meter**2/Second**2:/}"
        'm²/s²'
    """

    UnitKey = Tuple[Prefix, Tuple[Tuple["Unit", int], ...]]

    _known: ClassVar[Dict[UnitKey, "Unit"]] = {}
    _initialized: bool

    _base: ClassVar[Set["Unit"]] = set()
    _by_name: ClassVar[Dict[str, "Unit"]] = {}
    _by_symbol: ClassVar[Dict[str, "Unit"]] = {}

    __slots__ = ("_initialized", "prefix", "factors", "dimension", "names", "symbols")

    prefix: Prefix
    factors: Mapping["Unit", int]
    dimension: Dimension
    names: Tuple[str, ...]
    symbols: Tuple[str, ...]

    def __new__(
        cls,
        prefix: Prefix,
        factors: Mapping["Unit", int],
        dimension: Dimension,
        name: Optional[str] = None,
        symbol: Optional[str] = None,
    ) -> "Unit":
        key = cls._build_key(prefix, factors)
        if key in cls._known:
            return cls._known[key]

        if name and name in cls._by_name:
            return cls._by_name[name]

        self = super().__new__(cls)
        self._initialized = False
        if not factors:
            key = cls._build_key(prefix, {self: 1})
        cls._known[key] = self
        return self

    def __init__(
        self,
        prefix: Prefix,
        factors: Mapping["Unit", int],
        dimension: Dimension,
        name: Optional[str] = None,
        symbol: Optional[str] = None,
    ) -> None:
        if self._initialized:
            return

        self.prefix = prefix
        self.factors = factors or {self: 1}
        self.dimension = dimension
        self.names = tuple()
        self.symbols = tuple()
        self.alias(name=name, symbol=symbol)
        self._initialized = True

    @classmethod
    def _build_key(cls, prefix: Prefix, factors: Mapping["Unit", int]) -> UnitKey:
        factor_key = tuple(sorted(factors.items(), key=lambda pair: id(pair[0])))
        return (prefix, factor_key)

    @classmethod
    def base(cls) -> Iterable["Unit"]:
        return list(cls._base)

    @classmethod
    def define(cls, dimension: Dimension, name: str, symbol: str) -> "Unit":
        """Defines a new base unit"""
        if name in cls._by_name:
            raise ValueError(f"A unit named {name} is already defined")

        if symbol in cls._by_symbol:
            raise ValueError(f"A unit with symbol {symbol} is already defined")

        unit = cls(IdentityPrefix, {}, dimension, name, symbol)
        cls._base.add(unit)
        return unit

    @classmethod
    def derive(cls, unit: "Unit", name: str, symbol: str) -> "Unit":
        """Registers a new named unit derived from other units"""
        unit.alias(name=name, symbol=symbol)
        return unit

    @classmethod
    def named(cls, name: str) -> "Unit":
        """Returns the unit with the given name"""
        return cls._by_name[name]

    @classmethod
    def resolve_symbol(cls, symbol: str) -> "Unit":
        """Returns the unit with the given (possibly prefixed) symbol"""
        if symbol in cls._by_symbol:
            return cls._by_symbol[symbol]

        for i in range(1, len(symbol)):
            try:
                prefix = Prefix.resolve_symbol(symbol[:i])
                unit = cls._by_symbol[symbol[i:]]
            except KeyError:
                continue

            return prefix * unit

        if symbol in cls._by_name:
            return cls._by_name[symbol]

        raise KeyError(f"No unit (or prefixed unit) matching {symbol!r}")

    def equals(self, other: "Quantity") -> None:
        """Defines a conversion between this Unit and another"""
        if other.unit == self and self is not One:
            raise ValueError("No need to define conversions for a unit and itself")
        conversions.equate(1 * self, other)

    def zero(self, zero: "Quantity") -> None:
        """Defines this unit as a scale with a zero point at another Quantity"""
        if zero.unit == self:
            raise ValueError("No need to define conversions for a unit and itself")
        conversions.translate(self, zero)

    def alias(self, name: Optional[str] = None, symbol: Optional[str] = None) -> None:
        """Adds an alternative name and/or symbol to the unit"""
        if name:
            if name in self._by_name and self._by_name[name] is not self:
                raise ValueError(f"A unit named {name} is already defined")

            self.names = self.names + (name,)
            self._by_name[name] = self

        if symbol:
            if symbol in self._by_symbol and self._by_symbol[symbol] is not self:
                raise ValueError(f"A unit with symbol {symbol} is already defined")

            if symbol and " " in symbol:
                raise ValueError(f"{symbol!r} will not be parsable if it has spaces.")

            self.symbols = self.symbols + (symbol,)
            self._by_symbol[symbol] = self

    @property
    def name(self) -> Optional[str]:
        return self.names[0] if self.names else None

    @property
    def symbol(self) -> Optional[str]:
        return self.symbols[0] if self.symbols else None

    # Pickle support

    def __getnewargs_ex__(
        self,
    ) -> Tuple[Tuple[Prefix, Mapping["Unit", int], Dimension], Dict[str, Any]]:
        factors = {} if self.factors == {self: 1} else self.factors
        args = (self.prefix, factors, self.dimension)
        kwargs = {"name": self.name, "symbol": self.symbol}
        return args, kwargs

    # JSON support

    def __json__(self) -> Dict[str, Any]:
        prefix, factors = self._build_key(self.prefix, self.factors)
        return {
            "name": self.name,
            "symbol": self.symbol,
            "dimension": self.dimension,
            "prefix": prefix if prefix.quantify() != 1 else None,
            "factors": None if factors == ((self, 1),) else factors,
        }

    @classmethod
    def __from_json__(cls, json_object: Dict[str, Any]) -> "Unit":
        if not json_object["factors"]:
            return cls._by_name[json_object["name"]]
        prefix = json_object["prefix"] or Prefix(0, 0)
        factors = dict(json_object["factors"])
        dimension = json_object["dimension"]
        return Unit(prefix, factors, dimension)

    # Pydantic support

    @classmethod
    def __get_validators__(
        cls,
    ) -> Generator[Callable[[Union[str, "Unit"]], "Unit"], None, None]:
        yield cls.validate

    @classmethod
    def validate(cls, value: Union[str, "Unit"]) -> "Unit":
        if isinstance(value, str):
            if value not in cls._by_name:
                raise ValueError(f"{value!r} is not a named Unit")

            return cls._by_name[value]

        if isinstance(value, Unit):
            return value

        raise ValueError(f"No conversion from {value!r} to Unit")

    def scale(self, prefix: Prefix) -> "Unit":
        """Given a Prefix, creates a new unit scaled by that Prefix"""
        return self.__class__(self.prefix * prefix, self.factors, self.dimension)

    @lru_cache(maxsize=None)
    def quantify(self) -> "Quantity":
        """Produce a Quantity of this Unit, including the Prefix.

        Examples:

            >>> from measured.si import Kilo, Meter
            >>> assert Kilo * Meter != 1000 * Meter
            >>> assert 1 * Kilo * Meter == 1000 * Meter
            >>> assert (Kilo * Meter).quantify() == 1000 * Meter
        """
        return self.prefix.quantify() * Unit(
            IdentityPrefix, self.factors, self.dimension
        )

    def __repr__(self) -> str:
        if self.name:
            return f"Unit.named({self.name!r})"

        return (
            "Unit("
            f"prefix={self.prefix!r}, "
            f"factors={self.factors!r}, "
            f"dimension={self.dimension!r}, "
            f"name={self.name!r}, symbol={self.symbol!r}"
            ")"
        )

    @classmethod
    def parse(cls, string: str) -> "Unit":
        """
        Parses a unit from a string.

        Examples:

            It is important to import any modules of units you will be parsing.  Units
            and their symbols are registered when they are first imported and created.

            >>> from measured import Unit, si

            Integer and floating point quantities can be parsed, along with units of
            any complexity.

            >>> meter_per_second = Unit.parse('m/s')
            >>> meter_per_second.dimension is Speed
            True
            >>> amperes_cubed_per_area = Unit.parse('A³/m²')
            >>> from measured.si import Meter, Ampere
            >>> amperes_cubed_per_area is Ampere**3/Meter**2
            True
            >>> str(amperes_cubed_per_area)
            'A³⋅m⁻²'

            Measured can parse any unit in the same format it produces with `str`, but
            also understands easier-to-type versions:

            >>> assert Unit.parse('m^2/s') == Unit.parse('m²⋅s⁻¹')
            >>> assert Unit.parse('m^2*s') == Unit.parse('m²⋅s')
        """
        return cast(Unit, parser.parse(string, start="unit"))

    def __str__(self) -> str:
        if self.symbol:
            return f"{self.prefix}{self.symbol}"

        return str(self.prefix) + "⋅".join(
            f"{unit.prefix}{unit.symbol}{superscript(exponent)}"
            for unit, exponent in self.factors.items()
        )

    def __format__(self, format_specifier: str) -> str:
        if not format_specifier:
            return str(self)

        if format_specifier == "/":
            numerator, denominator = self.as_ratio()
            if denominator == One:
                return str(self)
            return str(numerator) + "/" + str(denominator)

        raise ValueError(f"Unrecognized format specifier {format_specifier!r}")

    @classmethod
    def _simplify(cls, factors: Mapping["Unit", int]) -> Dict["Unit", int]:
        simplified = {
            unit: exponent
            for unit, exponent in factors.items()
            if unit is not One and exponent != 0
        }
        return simplified or {One: 1}

    def __add__(self, other: "Unit") -> "Unit":
        if self is not other:
            return NotImplemented

        return self

    def __sub__(self, other: "Unit") -> "Unit":
        if self is not other:
            return NotImplemented

        return self

    @staticmethod
    @lru_cache(maxsize=None)
    def _multiply(self: "Unit", other: "Unit") -> "Unit":
        dimension = self.dimension * other.dimension
        prefix = self.prefix * other.prefix

        factors: Dict["Unit", int] = defaultdict(int, self.factors)
        for unit, exponent in other.factors.items():
            factors[unit] += exponent
        factors = self._simplify(factors)

        return Unit(prefix, factors, dimension)

    @overload
    def __mul__(self, other: "Unit") -> "Unit":
        ...  # pragma: no cover

    @overload
    def __mul__(self, other: Numeric) -> "Quantity":
        ...  # pragma: no cover

    def __mul__(self, other: Union["Unit", Numeric]) -> Union["Unit", "Quantity"]:
        if isinstance(other, NUMERIC_CLASSES):
            return Quantity(other, self)

        if not isinstance(other, Unit):
            return NotImplemented

        return Unit._multiply(self, other)

    __rmul__ = __mul__

    @staticmethod
    @lru_cache(maxsize=None)
    def _divide(self: "Unit", other: "Unit") -> "Unit":
        dimension = self.dimension / other.dimension
        prefix = self.prefix / other.prefix

        factors: Dict["Unit", int] = defaultdict(int, self.factors)
        for unit, exponent in other.factors.items():
            factors[unit] -= exponent
        factors = self._simplify(factors)

        return Unit(prefix, factors, dimension)

    def __truediv__(self, other: "Unit") -> "Unit":
        if not isinstance(other, Unit):
            return NotImplemented

        return Unit._divide(self, other)

    def __pow__(self, power: int) -> "Unit":
        if not isinstance(power, int):
            return NotImplemented

        dimension = self.dimension**power
        prefix = self.prefix**power

        factors = self._simplify(
            {unit: exponent * power for unit, exponent in self.factors.items()}
        )
        return Unit(prefix, factors, dimension)

    def root(self, degree: int) -> "Unit":
        """Returns the nth root of this Unit"""
        if not isinstance(degree, int):
            raise TypeError(f"degree should be an integer, not {type(degree)}")

        if degree == 0:
            return One

        dimension = self.dimension.root(degree)
        prefix = self.prefix.root(degree)

        if any(
            exponent // degree != exponent / degree
            for unit, exponent in self.factors.items()
            if exponent > 0 and unit is not One
        ):
            raise FractionalDimensionError(degree, self)

        factors = self._simplify(
            {unit: int(exponent // degree) for unit, exponent in self.factors.items()}
        )
        return Unit(prefix, factors, dimension)

    @functools.lru_cache(maxsize=None)
    def as_ratio(self) -> Tuple["Unit", "Unit"]:
        """Returns this unit, split into a numerator and denominator"""
        numerator, denominator = self.dimension.as_ratio()
        return (
            Unit(
                self.prefix,
                {u: e for u, e in self.factors.items() if e >= 0} or {One: 1},
                numerator,
            ),
            Unit(
                IdentityPrefix,
                {u: -e for u, e in self.factors.items() if e < 0} or {One: 1},
                denominator,
            ),
        )


@total_ordering
class Quantity:
    """Quantity represents a quantity of some Unit

    Attributes:

        magnitude (int | float): the quantity

        unit (Unit): the [`Unit`][measured.Unit]

    Examples:

        All of the arithmetic operations are supported between Quantities.
        Multiplication and division with [`Unit`][measured.Unit], `int`, and `float`
        are also supported.

        >>> from measured.si import Meter, Second
        >>> assert 2 * Meter + 3 * Meter == 5 * Meter
        >>> assert 3 * Meter - 1 * Meter == 2 * Meter
        >>> assert (2 * Meter) / (1 * Second) == 2 * Meter / Second
        >>> assert 10 * Meter / 2 == 5 * Meter
        >>> assert 10 * Meter * 2 == 20 * Meter
        >>> assert (10 * Meter)**2 == 100 * Meter**2

        Keep an eye on Python's operator precedence, which may lead to surprising
        results.  Consider the following:

        >>> assert (2 * Meter / 1 * Second) != (2 * Meter) / (1 * Second)

        In the above example, the order of operations on the left is:

        * `2 * Meter` → `Quantity(2, Meter)`
        * `Quantity(2, Meter) / 1` → `Quantity(2, Meter)`
        * `Quantity(2, Meter) * Second` → `Quantity(2, Meter * Second)`

        But on the right, the order is:

        * `2 * Meter` → `Quantity(2, Meter)`
        * `1 * Second` → `Quantity(1, Second)`
        * `Quantity(2, Meter) / Quantity(1, Second)` → `Quantity(2, Meter / Second)`

        [`Quantity`][measured.Quantity] values define format specifiers to control how
        they are formatted as strings:

        >>> from measured.si import Meter, Second
        >>> str(5 * Meter / Second)
        '5 m⋅s⁻¹'
        >>> f"{5 * Meter / Second}"
        '5 m⋅s⁻¹'
        >>> f"{5 * Meter**2 / Second**2}"
        '5 m²⋅s⁻²'

        When formatting a [`Quantity`][measured.Quantity], you can specify two separate
        format specifiers, separated by a `:`.  The first specifier is used to format
        the `magnitude`, and the second is used to format the `unit` (see
        [`Unit`][measured.Unit] for more information about the available specifiers).

        Specifying both the magnitude and unit format:

        >>> f"{5.1234 * Meter / Second:.2f:/}"
        '5.12 m/s'

        Specifying only the magnitude's format:

        >>> f"{5.1234 * Meter / Second:.2f}"
        '5.12 m⋅s⁻¹'

        Specifying only the unit's format:

        >>> f"{5.1234 * Meter / Second::/}"
        '5.1234 m/s'

    """

    __slots__ = ("magnitude", "unit")

    magnitude: Numeric
    unit: Unit

<<<<<<< HEAD
    def __init__(self, magnitude: Numeric, unit: Union[Unit, str]):
=======
    def __init__(self, magnitude: Numeric, unit: Unit):
>>>>>>> 51d91bba
        self.magnitude = magnitude
        if isinstance(unit, str):
            unit = Unit.parse(unit)
        self.unit = unit

    def in_base_units(self) -> "Quantity":
        """Reduces this Quantity into a new Quantity expressed only in base units
        without any Prefixes"""
        return self.magnitude * self.unit.quantify()

    def in_unit(self, other: Unit) -> "Quantity":
        """Convert this Quantity into another unit"""
        return conversions.convert(self, other)

    # JSON support

    def __json__(self) -> Dict[str, Any]:
        return {
            "magnitude": self.magnitude,
            "unit": self.unit,
        }

    @classmethod
    def __from_json__(cls, json_object: Dict[str, Any]) -> "Quantity":
        return Quantity(json_object["magnitude"], json_object["unit"])

    # Pydantic support

    @classmethod
    def __get_validators__(
        cls,
    ) -> Generator[Callable[["Quantity"], "Quantity"], None, None]:
        yield cls.validate

    @classmethod
    def validate(cls, value: Union[str, "Quantity"]) -> "Quantity":
        if isinstance(value, Quantity):
            return value

        raise ValueError(f"No conversion from {value!r} to Quantity")

    # SQLAlchemy support

    def __composite_values__(self) -> Tuple[Numeric, str]:
        """
        From the [SQLAlchemy documentation][1]:

            The requirements for the custom datatype class are that it have a
            constructor which accepts positional arguments corresponding to its column
            format, and also provides a method __composite_values__() which returns the
            state of the object as a list or tuple, in order of its column-based
            attributes. It also should supply adequate __eq__() and __ne__() methods
            which test the equality of two instances.

            [1]: https://docs.sqlalchemy.org/en/20/orm/composites.html
        """
        return self.magnitude, str(self.unit)

    def __repr__(self) -> str:
        return f"Quantity(magnitude={self.magnitude!r}, unit={self.unit!r})"

    @classmethod
    def parse(cls, string: str) -> "Quantity":
        """
        Parses a quantity from a string.

        Examples:

            It is important to import any modules of units you will be parsing.  Units
            and their symbols are registered when they are first imported and created.

            >>> from measured import Quantity, si

            Integer and floating point quantities can be parsed, along with units of
            any complexity.

            >>> distance = Quantity.parse('5200 m')
            >>> speed = Quantity.parse('5.2e2 m/s')
            >>> time = distance / speed
            >>> str(time)
            '10.0 s'
            >>> amperes_cubed_per_area = Quantity.parse('2 A³/m²')
            >>> str(amperes_cubed_per_area)
            '2 A³⋅m⁻²'

            Measured can parse any unit in the same format it produces with `str`, but
            also understands easier-to-type versions:

            >>> assert Quantity.parse('2 m^2/s') == Quantity.parse('2 m²⋅s⁻¹')
            >>> assert Quantity.parse('2 m^2*s') == Quantity.parse('2 m²⋅s')
        """
        return cast(Quantity, parser.parse(string, start="quantity"))

    def __str__(self) -> str:
        return f"{self.magnitude} {self.unit}"

    def __format__(self, format_specifier: str) -> str:
        magnitude_format, _, unit_format = format_specifier.partition(":")
        magnitude = self.magnitude.__format__(magnitude_format)
        unit = self.unit.__format__(unit_format)
        return f"{magnitude} {unit}"

    def __add__(self, other: "Quantity") -> "Quantity":
        if isinstance(other, Quantity):
            other = other.in_unit(self.unit)
            return Quantity(self.magnitude + other.magnitude, self.unit)

        return NotImplemented

    def __sub__(self, other: "Quantity") -> "Quantity":
        if isinstance(other, Quantity):
            other = other.in_unit(self.unit)
            return Quantity(self.magnitude - other.magnitude, self.unit)

        return NotImplemented

    def __mul__(self, other: Union["Quantity", "Unit", Numeric]) -> "Quantity":
        if isinstance(other, Unit):
            return Quantity(self.magnitude, self.unit * other)

        if isinstance(other, Quantity):
            return Quantity(self.magnitude * other.magnitude, self.unit * other.unit)

        if isinstance(other, NUMERIC_CLASSES):
            return Quantity(self.magnitude * other, self.unit)

        return NotImplemented

    __rmul__ = __mul__

    def __truediv__(self, other: Union["Quantity", "Unit", Numeric]) -> "Quantity":
        if isinstance(other, Unit):
            return Quantity(self.magnitude, self.unit / other)

        if isinstance(other, Quantity):
            return Quantity(self.magnitude / other.magnitude, self.unit / other.unit)

        if isinstance(other, NUMERIC_CLASSES):
            return Quantity(self.magnitude / other, self.unit)

        return NotImplemented

    def __rtruediv__(self, other: Numeric) -> "Quantity":
        if isinstance(other, NUMERIC_CLASSES):
            return Quantity(other / self.magnitude, self.unit)

        return NotImplemented

    def __pow__(self, power: int) -> "Quantity":
        return Quantity(self.magnitude**power, self.unit**power)

    def root(self, degree: int) -> "Quantity":
        """Returns the nth root of this Quantity"""
        if degree == 0:
            return 1 * One
        return Quantity(self.magnitude ** (1 / degree), self.unit.root(degree))

    def __neg__(self) -> "Quantity":
        return Quantity(-self.magnitude, self.unit)

    def __pos__(self) -> "Quantity":
        return Quantity(+self.magnitude, self.unit)

    def __abs__(self) -> "Quantity":
        return Quantity(abs(self.magnitude), self.unit)

    def __eq__(self, other: Any) -> bool:
        if not isinstance(other, Quantity):
            return NotImplemented

        if self.unit.dimension != other.unit.dimension:
            return NotImplemented

        this = self.in_base_units()
        other = other.in_base_units()

        if this.unit == other.unit:
            return this.magnitude == other.magnitude

        try:
            return this.in_unit(other.unit) == other
        except conversions.ConversionNotFound:
            return NotImplemented

    def __lt__(self, other: Any) -> bool:
        if not isinstance(other, Quantity):
            return NotImplemented

        if self.unit.dimension != other.unit.dimension:
            return NotImplemented

        this = self.in_base_units()
        other = other.in_base_units()

        if this.unit == other.unit:
            return this.magnitude < other.magnitude

        try:
            return this.in_unit(other.unit) < other
        except conversions.ConversionNotFound:
            return NotImplemented

    def _approximation(self, other: "Quantity") -> Union[Numeric, bool]:
        if self == other:
            return True

        if self.unit.dimension != other.unit.dimension:
            return False

        this = self.in_base_units()
        other = other.in_base_units()

        if this.unit != other.unit:
            try:
                this = this.in_unit(other.unit)
            except conversions.ConversionNotFound:
                return False

        if other.magnitude == 0:
            ratio = this.magnitude
        else:
            ratio = 1 - this.magnitude / other.magnitude

        return abs(ratio)

    def approximates(self, other: "Quantity", within: float = 1e-6) -> bool:
        """Indicates whether this Quantity and another Quantity are close enough to
        each other to be considered equal.

        Parameters:
            other (Quantity): the other quantity to compare this quantity to
            within (float): the tolerance as a ratio; e.g. 5% would be within=0.05

        Examples:

            >>> from measured.si import Meter
            >>> assert (0.001 * Meter).approximates(0.002 * Meter, within=0.5)
            >>> assert not (0.001 * Meter).approximates(0.002 * Meter, within=0.01)
        """
        approximation = self._approximation(other)
        if approximation is True or approximation is False:
            return approximation

        return bool(approximation <= within)

    def assert_approximates(self, other: "Quantity", within: float = 1e-6) -> None:
        """Asserts whether this Quantity and another Quantity are close enough to
        each other to be considered equal, with a helpful assertion message

        Parameters:
            other (Quantity): the other quantity to compare this quantity to
            within (float): the tolerance as a ratio; e.g. 5% would be within=0.05

        Examples:

            >>> from measured.si import Meter
            >>> (0.001 * Meter).assert_approximates(0.002 * Meter, within=0.5)
        """
        left = self.in_base_units()
        right = other.in_base_units()

        assert (
            self.unit.dimension == other.unit.dimension
        ), f"{self.unit.dimension} != {other.unit.dimension}"

        approximation = self._approximation(other)
        if approximation is True:
            return

        assert approximation, f"No converstion betwee {self} and {other}"

        message = " or ".join(
            [
                f"{left} !~ {right.in_unit(left.unit)}",
                f"{right} !~ {left.in_unit(right.unit)}",
            ]
        )

        message += f" (off by {approximation})"
        assert approximation <= within, message


# https://en.wikipedia.org/wiki/Dimensional_analysis#Definition

# Fundamental physical dimensions

Number = Dimension.define(name="number", symbol="1")
Length = Dimension.define(name="length", symbol="L")
Time = Dimension.define(name="time", symbol="T")
Mass = Dimension.define(name="mass", symbol="M")
Temperature = Dimension.define(name="temperature", symbol="Θ")
Charge = Dimension.define(name="charge", symbol="Q")
AmountOfSubstance = Dimension.define(name="amount of substance", symbol="N")
LuminousIntensity = Dimension.define(name="luminous intensity", symbol="J")
Information = Dimension.define(name="information", symbol="B")  # TODO


# Derived dimensions

Area = Dimension.derive(Length * Length, name="area")
Volume = Dimension.derive(Area * Length, name="volume")

PlaneAngle = Length / Length
SolidAngle = Area / Area

# https://en.wikipedia.org/wiki/Fourth,_fifth,_and_sixth_derivatives_of_position

Speed = Dimension.derive(Length / Time, name="speed")
Acceleration = Dimension.derive(Length / Time**2, name="acceleration")
Jerk = Dimension.derive(Length / Time**3, name="jerk")
Snap = Dimension.derive(Length / Time**4, name="snap")
Crackle = Dimension.derive(Length / Time**5, name="crackle")
Pop = Dimension.derive(Length / Time**6, name="pop")

Frequency = Dimension.derive(Number / Time, name="frequency")

# https://en.wikipedia.org/wiki/Newton%27s_laws_of_motion#Second

Force = Dimension.derive(Mass * Acceleration, name="force")
Energy = Dimension.derive(Length * Force, name="energy")
Power = Dimension.derive(Energy / Time, name="power")

Current = Dimension.derive(Charge / Time, name="current")
Potential = Dimension.derive(Energy / Charge, name="potential")
Capacitance = Dimension.derive(Charge / Potential, name="capacitance")
Resistance = Dimension.derive(Potential / Current, name="resistance")
Conductance = Dimension.derive(Current / Potential, name="conductance")
Inductance = Dimension.derive(Potential * Time / Current, name="inductance")

MagneticFlux = Dimension.derive(Potential * Time, name="magnetic flux")
MagneticBField = Dimension.derive(Potential * Time / Area, name="magnetic B-field")

LuminousFlux = LuminousIntensity * SolidAngle
Illuminance = Dimension.derive(LuminousIntensity / Area, name="illuminance")

RadioactiveDose = Dimension.derive(Power / Mass, name="radioactivedose")

Catalysis = Dimension.derive(AmountOfSubstance / Time, name="catalysis")


# Fundamental prefixes

IdentityPrefix = Prefix(0, 0)


# Fundamental units

One = Number.unit(name="one", symbol="1")


from . import conversions  # noqa: E402
from .parsing import parser  # noqa: E402

One.equals(1 * One)<|MERGE_RESOLUTION|>--- conflicted
+++ resolved
@@ -1298,11 +1298,7 @@
     magnitude: Numeric
     unit: Unit
 
-<<<<<<< HEAD
-    def __init__(self, magnitude: Numeric, unit: Union[Unit, str]):
-=======
-    def __init__(self, magnitude: Numeric, unit: Unit):
->>>>>>> 51d91bba
+sssssssssssssssssssssssssssssssssssssssssssssssssssssssssssssssssssssssssssssssssssssssssssssssssss    def __init__(self, magnitude: Numeric, unit: Union[Unit, str]):
         self.magnitude = magnitude
         if isinstance(unit, str):
             unit = Unit.parse(unit)
